--- conflicted
+++ resolved
@@ -30,7 +30,6 @@
 import java.io.FileOutputStream;
 import java.io.IOException;
 import java.io.ObjectOutputStream;
-import java.lang.reflect.InvocationTargetException;
 import java.util.ArrayList;
 import java.util.Collection;
 import java.util.Collections;
@@ -158,7 +157,12 @@
 import games.strategy.ui.ImageScrollModel;
 import games.strategy.ui.ScrollableTextField;
 import games.strategy.ui.Util;
-import games.strategy.util.*;
+import games.strategy.util.EventThreadJOptionPane;
+import games.strategy.util.IntegerMap;
+import games.strategy.util.LocalizeHTML;
+import games.strategy.util.Match;
+import games.strategy.util.ThreadUtil;
+import games.strategy.util.Tuple;
 
 /**
  * Main frame for the triple a game
@@ -1444,38 +1448,8 @@
     m_messageAndDialogThreadPool.waitForAll();
     m_mapPanel.centerOn(from);
     final AtomicReference<Territory> selected = new AtomicReference<Territory>();
-<<<<<<< HEAD
-    try {
-      SwingUtilities.invokeAndWait(new Runnable() {
-        @Override
-        public void run() {
-          final JList<Territory> list = new JList<>(new Vector<Territory>(candidates));
-          list.setSelectionMode(ListSelectionModel.SINGLE_SELECTION);
-          list.setSelectedIndex(0);
-          final JPanel panel = new JPanel();
-          panel.setLayout(new BorderLayout());
-          final JScrollPane scroll = new JScrollPane(list);
-          panel.add(scroll, BorderLayout.CENTER);
-          if (from != null) {
-            panel.add(BorderLayout.NORTH, new JLabel("Targets for rocket in " + from.getName()));
-          }
-          final String[] options = {"OK", "Dont attack"};
-          final String message = "Select Rocket Target";
-          final int selection = JOptionPane.showOptionDialog(TripleAFrame.this, panel, message,
-              JOptionPane.OK_CANCEL_OPTION, JOptionPane.PLAIN_MESSAGE, null, options, null);
-          if (selection == 0) {
-            selected.set((Territory) list.getSelectedValue());
-          }
-        }
-      });
-    } catch (final InterruptedException e) {
-      throw new IllegalStateException(e);
-    } catch (final InvocationTargetException e) {
-      throw new IllegalStateException(e);
-    }
-=======
     SwingAction.invokeAndWait(() -> {
-      final JList list = new JList(new Vector<Territory>(candidates));
+      final JList<Territory> list = new JList<>(new Vector<Territory>(candidates));
       list.setSelectionMode(ListSelectionModel.SINGLE_SELECTION);
       list.setSelectedIndex(0);
       final JPanel panel = new JPanel();
@@ -1493,7 +1467,6 @@
         selected.set((Territory) list.getSelectedValue());
       }
     });
->>>>>>> 0a14ef0a
     return selected.get();
   }
 
