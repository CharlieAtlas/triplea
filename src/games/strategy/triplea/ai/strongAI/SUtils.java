--- conflicted
+++ resolved
@@ -1532,10 +1532,8 @@
   }
 
   /**
-   *
    * Returns all Territories which contain Allied Units within a radius of 4 Territories of t
    * Works for land units as well as ships
-   *
    */
   public static List<Territory> findOurShips(final Territory t, final GameData data, final PlayerID player) {
     // Return territories of Allied Ships within a sea radius of 4
@@ -1653,7 +1651,6 @@
   /**
    * Returns a list of territories within maxDist which meat the requirement of unitCondition
    * No requirements of ownership or allied units
-   *
    */
   public static List<Territory> findUnits(final Territory t, final GameData data, final Match<Unit> unitCondition, final int maxDist) {
     // Return territories of our Units within maxDist of this Territory
@@ -1964,41 +1961,7 @@
     return frontier;
   }
 
-<<<<<<< HEAD
-
-=======
-  /**
-   * Find the Route to the nearest Territory
-   *
-   * @param start
-   *        - starting territory
-   * @param endCondition
-   *        - condition for the ending Territory
-   * @param routeCondition
-   *        - condition for each Territory in Route
-   * @param data
-   */
-  /*
-   * public static Route findNearestOld(Territory start, Match<Territory> endCondition, Match<Territory> routeCondition, GameData data)
-   * {
-   * Route shortestRoute = null;
-   * for(Territory t : data.getMap().getTerritories())
-   * {
-   * if(endCondition.match(t))
-   * {
-   * CompositeMatchOr<Territory> routeOrEnd = new CompositeMatchOr<Territory>(routeCondition, Matches.territoryIs(t));
-   * Route r = data.getMap().getRoute(start, t, routeOrEnd);
-   * if(r != null)
-   * {
-   * if(shortestRoute == null || r.getLength() < shortestRoute.getLength())
-   * shortestRoute = r;
-   * }
-   * }
-   * }
-   * return shortestRoute;
-   * }
-   */
->>>>>>> 8b04fd73
+
   /**
    * Find Route from start to a Territory having endCondition which has a maximum of a certain set of Units (unitCondition)
    *
