package games.strategy.triplea.delegate;

import java.util.ArrayList;
import java.util.Arrays;
import java.util.Collection;
import java.util.Collections;
import java.util.HashMap;
import java.util.HashSet;
import java.util.Iterator;
import java.util.List;
import java.util.Map;
import java.util.Optional;
import java.util.Set;

import games.strategy.engine.data.GameData;
import games.strategy.engine.data.PlayerID;
import games.strategy.engine.data.ResourceCollection;
import games.strategy.engine.data.Route;
import games.strategy.engine.data.Territory;
import games.strategy.engine.data.Unit;
import games.strategy.engine.data.UnitType;
import games.strategy.triplea.Constants;
import games.strategy.triplea.Properties;
import games.strategy.triplea.TripleAUnit;
import games.strategy.triplea.attachments.CanalAttachment;
import games.strategy.triplea.attachments.PlayerAttachment;
import games.strategy.triplea.attachments.RulesAttachment;
import games.strategy.triplea.attachments.TechAttachment;
import games.strategy.triplea.attachments.UnitAttachment;
import games.strategy.triplea.delegate.dataObjects.MoveValidationResult;
import games.strategy.triplea.delegate.dataObjects.MustMoveWithDetails;
import games.strategy.triplea.formatter.MyFormatter;
import games.strategy.triplea.util.TransportUtils;
import games.strategy.triplea.util.UnitCategory;
import games.strategy.triplea.util.UnitSeperator;
import games.strategy.util.Match;

/**
 * Provides some static methods for validating movement.
 */
public class MoveValidator {
  public static final String TRANSPORT_HAS_ALREADY_UNLOADED_UNITS_IN_A_PREVIOUS_PHASE =
      "Transport has already unloaded units in a previous phase";
  public static final String TRANSPORT_MAY_NOT_UNLOAD_TO_FRIENDLY_TERRITORIES_UNTIL_AFTER_COMBAT_IS_RESOLVED =
      "Transport may not unload to friendly territories until after combat is resolved";
  public static final String ENEMY_SUBMARINE_PREVENTING_UNESCORTED_AMPHIBIOUS_ASSAULT_LANDING =
      "Enemy Submarine Preventing Unescorted Amphibious Assault Landing";
  public static final String TRANSPORT_HAS_ALREADY_UNLOADED_UNITS_TO = "Transport has already unloaded units to ";
  public static final String CANNOT_LOAD_AND_UNLOAD_AN_ALLIED_TRANSPORT_IN_THE_SAME_ROUND =
      "Cannot load and unload an allied transport in the same round";
  public static final String CANT_MOVE_THROUGH_IMPASSABLE = "Can't move through impassable territories";
  public static final String CANT_MOVE_THROUGH_RESTRICTED = "Can't move through restricted territories";
  public static final String TOO_POOR_TO_VIOLATE_NEUTRALITY = "Not enough money to pay for violating neutrality";
  public static final String CANNOT_VIOLATE_NEUTRALITY = "Cannot violate neutrality";
  public static final String NOT_ALL_AIR_UNITS_CAN_LAND = "Not all air units can land";
  public static final String TRANSPORT_CANNOT_LOAD_AND_UNLOAD_AFTER_COMBAT =
      "Transport cannot both load AND unload after being in combat";
  public static final String LOST_BLITZ_ABILITY = "Unit lost blitz ability";
  public static final String NOT_ALL_UNITS_CAN_BLITZ = "Not all units can blitz";

  public static MoveValidationResult validateMove(final Collection<Unit> units, final Route route,
      final PlayerID player, final Collection<Unit> transportsToLoad, final Map<Unit, Collection<Unit>> newDependents,
      final boolean isNonCombat, final List<UndoableMove> undoableMoves, final GameData data) {
    final MoveValidationResult result = new MoveValidationResult();
    if (route.hasNoSteps()) {
      return result;
    }
    if (validateFirst(data, units, route, player, result).getError() != null) {
      return result;
    }
    if (isNonCombat) {
      if (validateNonCombat(data, units, route, player, result).getError() != null) {
        return result;
      }
    } else {
      if (validateCombat(data, units, route, player, result).getError() != null) {
        return result;
      }
    }
    if (validateNonEnemyUnitsOnPath(data, units, route, player, result).getError() != null) {
      return result;
    }
    if (validateBasic(data, units, route, player, transportsToLoad, newDependents, result)
        .getError() != null) {
      return result;
    }
    if (AirMovementValidator.validateAirCanLand(data, units, route, player, result).getError() != null) {
      return result;
    }
    if (validateTransport(isNonCombat, data, undoableMoves, units, route, player, transportsToLoad,
        result).getError() != null) {
      return result;
    }
    if (validateParatroops(isNonCombat, data, units, route, player, result).getError() != null) {
      return result;
    }
    if (validateCanal(data, units, route, player, result).getError() != null) {
      return result;
    }
    if (validateFuel(data, units, route, player, result).getError() != null) {
      return result;
    }
    // dont let the user move out of a battle zone
    // the exception is air units and unloading units into a battle zone
    if (AbstractMoveDelegate.getBattleTracker(data).hasPendingBattle(route.getStart(), false)
        && Match.anyMatch(units, Matches.UnitIsNotAir)) {
      // if the units did not move into the territory, then they can move out
      // this will happen if there is a submerged sub in the area, and
      // a different unit moved into the sea zone setting up a battle
      // but the original unit can still remain
      boolean unitsStartedInTerritory = true;
      for (final Unit unit : units) {
        if (AbstractMoveDelegate.getRouteUsedToMoveInto(undoableMoves, unit, route.getEnd()) != null) {
          unitsStartedInTerritory = false;
          break;
        }
      }
      if (!unitsStartedInTerritory) {
        final boolean unload = route.isUnload();
        final PlayerID endOwner = route.getEnd().getOwner();
        final boolean attack =
            !data.getRelationshipTracker().isAllied(endOwner, player)
                || AbstractMoveDelegate.getBattleTracker(data).wasConquered(route.getEnd());
        // unless they are unloading into another battle
        if (!(unload && attack)) {
          return result.setErrorReturnResult("Cannot move units out of battle zone");
        }
      }
    }
    return result;
  }

  static MoveValidationResult validateFirst(final GameData data, final Collection<Unit> units, final Route route,
      final PlayerID player, final MoveValidationResult result) {
    if (!units.isEmpty()
        && !getEditMode(data)) {
      final Collection<Unit> matches = Match.getMatches(units,
          Matches.unitIsBeingTransportedByOrIsDependentOfSomeUnitInThisList(units, route, player, data, true).invert());
      if (matches.isEmpty() || !Match.allMatch(matches, Matches.unitIsOwnedBy(player))) {
        result.setError("Player, " + player.getName() + ", is not owner of all the units: "
            + MyFormatter.unitsToTextNoOwner(units));
        return result;
      }
    }
    // this should never happen
    if (new HashSet<>(units).size() != units.size()) {
      result.setError("Not all units unique, units:" + units + " unique:" + new HashSet<>(units));
      return result;
    }
    if (!data.getMap().isValidRoute(route)) {
      result.setError("Invalid route:" + route);
      return result;
    }
    if (validateMovementRestrictedByTerritory(data, route, player, result).getError() != null) {
      return result;
    }
    // cannot enter territories owned by a player to which we are neutral towards
    final Collection<Territory> landOnRoute = route.getMatches(Matches.TerritoryIsLand);
    if (!landOnRoute.isEmpty()) {
      // TODO: if this ever changes, we need to also update getBestRoute(), because getBestRoute is also checking to
      // make sure we avoid land
      // territories owned by nations with these 2 relationship type attachment options
      for (final Territory t : landOnRoute) {
        if (Match.anyMatch(units, Matches.UnitIsLand)) {
          if (!data.getRelationshipTracker().canMoveLandUnitsOverOwnedLand(player, t.getOwner())) {
            result.setError(player.getName() + " may not move land units over land owned by " + t.getOwner().getName());
            return result;
          }
        }
        if (Match.anyMatch(units, Matches.UnitIsAir)) {
          if (!data.getRelationshipTracker().canMoveAirUnitsOverOwnedLand(player, t.getOwner())) {
            result.setError(player.getName() + " may not move air units over land owned by " + t.getOwner().getName());
            return result;
          }
        }
      }
    }
    if (units.size() == 0) {
      return result.setErrorReturnResult("No units");
    }
    for (final Unit unit : units) {
      if (TripleAUnit.get(unit).getSubmerged()) {
        result.addDisallowedUnit("Cannot move submerged units", unit);
      }
    }
    // make sure all units are actually in the start territory
    if (!route.getStart().getUnits().containsAll(units)) {
      return result.setErrorReturnResult("Not enough units in starting territory");
    }
    return result;
  }

  static MoveValidationResult validateFuel(final GameData data, final Collection<Unit> units, final Route route,
      final PlayerID player, final MoveValidationResult result) {
    if (getEditMode(data)) {
      return result;
    }
    if (!Properties.getUseFuelCost(data)) {
      return result;
    }
    final ResourceCollection fuelCost = Route.getMovementFuelCostCharge(units, route, player, data);
    if (player.getResources().has(fuelCost.getResourcesCopy())) {
      return result;
    }
    return result.setErrorReturnResult("Not enough resources to perform this move, you need: " + fuelCost
        + " for this move");
  }

  private static MoveValidationResult validateCanal(final GameData data, final Collection<Unit> units,
      final Route route, final PlayerID player, final MoveValidationResult result) {
    if (getEditMode(data)) {
      return result;
    }
    // TODO: merge validateCanal here and provide granular unit warnings
    return result.setErrorReturnResult(validateCanal(route, units, player, data));
  }

  /**
   * Test a route's canals to see if you can move through it.
   *
   * @param units
   *        (Can be null. If null we will assume all units would be stopped by the canal.)
   */
  public static String validateCanal(final Route route, final Collection<Unit> units, final PlayerID player,
      final GameData data) {
    for (final Territory routeTerritory : route.getAllTerritories()) {
      final Optional<String> result = validateCanal(routeTerritory, route, units, player, data);
      if (result.isPresent()) {
        return result.get();
      }
    }
    return null;
  }

  /**
   * Used for testing a single territory, either as part of a route, or just by itself. Returns Optional.empty if it
   * can be passed through otherwise returns a failure message indicating why the canal can't be passed through.
   *
   * @param route
   *        (Can be null. If not null, we will check to see if the route includes both sea zones, and if it doesn't we
   *        will not test the
   *        canal)
   * @param units
   *        (Can be null. If null we will assume all units would be stopped by the canal.)
   */
  public static Optional<String> validateCanal(final Territory territory, final Route route,
      final Collection<Unit> units, final PlayerID player, final GameData data) {
    Optional<String> failureMessage = Optional.empty();
    final Set<CanalAttachment> canalAttachments = CanalAttachment.get(territory);
    for (final CanalAttachment canalAttachment : canalAttachments) {
      if (!isCanalOnRoute(canalAttachment, route, data)) {
        continue; // Only check canals that are on the route
      }
      failureMessage = canPassThroughCanal(canalAttachment, units, player, data);
      final boolean canPass = !failureMessage.isPresent();
      if ((!Properties.getControlAllCanalsBetweenTerritoriesToPass(data) && canPass)
          || (Properties.getControlAllCanalsBetweenTerritoriesToPass(data) && !canPass)) {
        break; // If need to control any canal and can pass OR need to control all canals and can't pass
      }
    }
    return failureMessage;
  }

  private static MoveValidationResult validateCombat(final GameData data, final Collection<Unit> units,
      final Route route, final PlayerID player, final MoveValidationResult result) {
    if (getEditMode(data)) {
      return result;
    }
    for (final Territory t : route.getSteps()) {
      if (!Matches.territoryOwnerRelationshipTypeCanMoveIntoDuringCombatMove(player).match(t)) {
        return result.setErrorReturnResult("Cannot move into territories owned by " + t.getOwner().getName()
            + " during Combat Movement Phase");
      }
    }
    // we are in a contested territory owned by the enemy, and we want to move to another enemy owned territory. do not
    // allow unless each
    // unit can blitz the current territory.
    if (!route.getStart().isWater()
        && Matches.isAtWar(route.getStart().getOwner(), data).match(player)
        && (route.anyMatch(Matches.isTerritoryEnemy(player, data)) && !route.allMatchMiddleSteps(Matches
            .isTerritoryEnemy(player, data).invert(), false))) {
      if (!Matches.territoryIsBlitzable(player, data).match(route.getStart())
          && (units.isEmpty() || !Match.allMatch(units, Matches.UnitIsAir))) {
        return result.setErrorReturnResult("Cannot blitz out of a battle further into enemy territory");
      }
      for (final Unit u : Match.getMatches(units, Match.allOf(Matches.UnitCanBlitz.invert(), Matches.UnitIsNotAir))) {
        result.addDisallowedUnit("Not all units can blitz out of empty enemy territory", u);
      }
    }
    // we are in a contested territory owned by us, and we want to move to an enemy owned territory. do not allow unless
    // the territory is
    // blitzable.
    if (!route.getStart().isWater()
        && !Matches.isAtWar(route.getStart().getOwner(), data).match(player)
        && (route.anyMatch(Matches.isTerritoryEnemy(player, data)) && !route.allMatchMiddleSteps(Matches
            .isTerritoryEnemy(player, data).invert(), false))) {
      if (!Matches.territoryIsBlitzable(player, data).match(route.getStart())
          && (units.isEmpty() || !Match.allMatch(units, Matches.UnitIsAir))) {
        return result.setErrorReturnResult("Cannot blitz out of a battle into enemy territory");
      }
    }
    // Don't allow aa guns (and other disallowed units) to move in combat unless they are in a transport
    if (Match.anyMatch(units, Matches.UnitCanNotMoveDuringCombatMove)
        && (!route.getStart().isWater() || !route.getEnd().isWater())) {
      for (final Unit unit : Match.getMatches(units, Matches.UnitCanNotMoveDuringCombatMove)) {
        result.addDisallowedUnit("Cannot move AA guns in combat movement phase", unit);
      }
    }
    // if there is a neutral in the middle must stop unless all are air or getNeutralsBlitzable
    if (route.hasNeutralBeforeEnd()) {
      if ((units.isEmpty() || !Match.allMatch(units, Matches.UnitIsAir)) && !isNeutralsBlitzable(data)) {
        return result.setErrorReturnResult("Must stop land units when passing through neutral territories");
      }
    }
    if (Match.anyMatch(units, Matches.UnitIsLand) && route.hasSteps()) {
      // check all the territories but the end, if there are enemy territories, make sure they are blitzable
      // if they are not blitzable, or we aren't all blitz units fail
      int enemyCount = 0;
      boolean allEnemyBlitzable = true;
      for (final Territory current : route.getMiddleSteps()) {
        if (current.isWater()) {
          continue;
        }
        if (data.getRelationshipTracker().isAtWar(current.getOwner(), player)
            || AbstractMoveDelegate.getBattleTracker(data).wasConquered(current)) {
          enemyCount++;
          allEnemyBlitzable &= Matches.territoryIsBlitzable(player, data).match(current);
        }
      }
      if (enemyCount > 0 && !allEnemyBlitzable) {
        if (nonParatroopersPresent(player, units)) {
          return result.setErrorReturnResult("Cannot blitz on that route");
        }
      } else if (allEnemyBlitzable && !(route.getStart().isWater() || route.getEnd().isWater())) {
        final Match<Unit> blitzingUnit = Match.anyOf(Matches.UnitCanBlitz, Matches.UnitIsAir);
        final Match<Unit> nonBlitzing = blitzingUnit.invert();
        final Collection<Unit> nonBlitzingUnits = Match.getMatches(units, nonBlitzing);
        // remove any units that gain blitz due to certain abilities
        nonBlitzingUnits.removeAll(UnitAttachment.getUnitsWhichReceivesAbilityWhenWith(units, "canBlitz", data));
        final Match<Territory> territoryIsNotEnd = Matches.territoryIs(route.getEnd()).invert();
        final Match<Territory> nonFriendlyTerritories = Matches.isTerritoryFriendly(player, data).invert();
        final Match<Territory> notEndOrFriendlyTerrs = Match.allOf(nonFriendlyTerritories, territoryIsNotEnd);
        final Match<Territory> foughtOver = Matches.territoryWasFoughOver(AbstractMoveDelegate.getBattleTracker(data));
        final Match<Territory> notEndWasFought = Match.allOf(territoryIsNotEnd, foughtOver);
        final boolean wasStartFoughtOver =
            AbstractMoveDelegate.getBattleTracker(data).wasConquered(route.getStart())
                || AbstractMoveDelegate.getBattleTracker(data).wasBlitzed(route.getStart());
        nonBlitzingUnits.addAll(Match.getMatches(units, Matches.unitIsOfTypes(TerritoryEffectHelper
            .getUnitTypesThatLostBlitz((wasStartFoughtOver ? route.getAllTerritories() : route.getSteps())))));
        for (final Unit unit : nonBlitzingUnits) {
          // TODO: we need to actually test if the units is being air transported, or mech-land-transported.
          if (Matches.UnitIsAirTransportable.match(unit)) {
            continue;
          }
          if (Matches.UnitIsInfantry.match(unit)) {
            continue;
          }
          final TripleAUnit tAUnit = (TripleAUnit) unit;
          if (wasStartFoughtOver || tAUnit.getWasInCombat() || route.anyMatch(notEndOrFriendlyTerrs)
              || route.anyMatch(notEndWasFought)) {
            result.addDisallowedUnit(NOT_ALL_UNITS_CAN_BLITZ, unit);
          }
        }
      }
    }
    if (Match.anyMatch(units, Matches.UnitIsAir)) { // check aircraft
      if (route.hasSteps()
          && (!Properties.getNeutralFlyoverAllowed(data) || isNeutralsImpassable(data))) {
        if (Match.anyMatch(route.getMiddleSteps(), Matches.TerritoryIsNeutralButNotWater)) {
          return result.setErrorReturnResult("Air units cannot fly over neutral territories");
        }
      }
    }
    // make sure no conquered territories on route
    if (MoveValidator.hasConqueredNonBlitzedNonWaterOnRoute(route, data)) {
      // unless we are all air or we are in non combat OR the route is water (was a bug in convoy zone movement)
      if (units.isEmpty() || !Match.allMatch(units, Matches.UnitIsAir)) {
        // what if we are paratroopers?
        return result.setErrorReturnResult("Cannot move through newly captured territories");
      }
    }
    // See if they've already been in combat
    if (Match.anyMatch(units, Matches.UnitWasInCombat) && Match.anyMatch(units, Matches.UnitWasUnloadedThisTurn)) {
      final Collection<Territory> end = Collections.singleton(route.getEnd());
      if (!end.isEmpty()
          && Match.allMatch(end, Matches.isTerritoryEnemyAndNotUnownedWaterOrImpassableOrRestricted(player, data))
          && !route.getEnd().getUnits().isEmpty()) {
        return result.setErrorReturnResult("Units cannot participate in multiple battles");
      }
    }
    // See if we are doing invasions in combat phase, with units or transports that can't do invasion.
    if (route.isUnload() && Matches.isTerritoryEnemy(player, data).match(route.getEnd())) {
      for (final Unit unit : Match.getMatches(units, Matches.UnitCanInvade.invert())) {
        result.addDisallowedUnit(unit.getUnitType().getName() + " can't invade from "
            + TripleAUnit.get(unit).getTransportedBy().getUnitType().getName(), unit);
      }
    }
    return result;
  }

  private static MoveValidationResult validateNonCombat(final GameData data, final Collection<Unit> units,
      final Route route, final PlayerID player, final MoveValidationResult result) {
    if (getEditMode(data)) {
      return result;
    }
    if (route.anyMatch(Matches.TerritoryIsImpassable)) {
      return result.setErrorReturnResult(CANT_MOVE_THROUGH_IMPASSABLE);
    }
    if (!route.anyMatch(Matches.territoryIsPassableAndNotRestricted(player, data))) {
      return result.setErrorReturnResult(CANT_MOVE_THROUGH_RESTRICTED);
    }
    final Match<Territory> neutralOrEnemy =
        Match.anyOf(Matches.TerritoryIsNeutralButNotWater,
            Matches.isTerritoryEnemyAndNotUnownedWaterOrImpassableOrRestricted(player, data));
    // final CompositeMatch<Unit> transportsCanNotControl = new
    // CompositeMatchAnd<Unit>(Matches.UnitIsTransportAndNotDestroyer,
    // Matches.UnitIsTransportButNotCombatTransport);
    final boolean navalMayNotNonComIntoControlled =
        isWW2V2(data) || Properties.getNavalUnitsMayNotNonCombatMoveIntoControlledSeaZones(data);
    // TODO need to account for subs AND transports that are ignored, not just OR
    final Territory end = route.getEnd();
    if (neutralOrEnemy.match(end)) {
      // a convoy zone is controlled, so we must make sure we can still move there if there are actual battle there
      if (!end.isWater() || navalMayNotNonComIntoControlled) {
        return result.setErrorReturnResult("Cannot advance units to battle in non combat");
      }
    }
    // Subs can't travel under DDs
    if (isSubmersibleSubsAllowed(data) && !units.isEmpty() && Match.allMatch(units, Matches.UnitIsSub)) {
      // this is ok unless there are destroyer on the path
      if (MoveValidator.enemyDestroyerOnPath(route, player, data)) {
        return result.setErrorReturnResult("Cannot move submarines under destroyers");
      }
    }
    if (end.getUnits().anyMatch(Matches.enemyUnit(player, data))) {
      if (!onlyIgnoredUnitsOnPath(route, player, data, false)) {
        final Match<Unit> friendlyOrSubmerged = Match.anyOf(
            Matches.enemyUnit(player, data).invert(),
            Matches.UnitIsSubmerged);
        if (!end.getUnits().allMatch(friendlyOrSubmerged)
<<<<<<< HEAD
            && !(!units.isEmpty() && Match.allMatch(units, Matches.UnitIsAir) && end.isWater())) {
          if (units.isEmpty() || !Match.allMatch(units, Matches.UnitIsSub)
              || !games.strategy.triplea.Properties.getSubsCanEndNonCombatMoveWithEnemies(data)) {
=======
            && !(Match.allMatchNotEmpty(units, Matches.UnitIsAir) && end.isWater())) {
          if (!Match.allMatchNotEmpty(units, Matches.UnitIsSub)
              || !Properties.getSubsCanEndNonCombatMoveWithEnemies(data)) {
>>>>>>> aba7011a
            return result.setErrorReturnResult("Cannot advance to battle in non combat");
          }
        }
      }
    }
    // if there are enemy units on the path blocking us, that is validated elsewhere (validateNonEnemyUnitsOnPath)
    // now check if we can move over neutral or enemies territories in noncombat
    if ((!units.isEmpty() && Match.allMatch(units, Matches.UnitIsAir))
        || (Match.noneMatch(units, Matches.UnitIsSea) && !nonParatroopersPresent(player, units))) {
      // if there are non-paratroopers present, then we cannot fly over stuff
      // if there are neutral territories in the middle, we cannot fly over (unless allowed to)
      // otherwise we can generally fly over anything in noncombat
      if (route.anyMatch(Match.allOf(Matches.TerritoryIsNeutralButNotWater, Matches.TerritoryIsWater.invert()))
          && (!Properties.getNeutralFlyoverAllowed(data) || isNeutralsImpassable(data))) {
        return result.setErrorReturnResult("Air units cannot fly over neutral territories in non combat");
      }
      // if sea units, or land units moving over/onto sea (ex: loading onto a transport), then only check if old rules
      // stop us
    } else if (Match.anyMatch(units, Matches.UnitIsSea) || route.anyMatch(Matches.TerritoryIsWater)) {
      // if there are neutral or owned territories, we cannot move through them (only under old rules. under new rules
      // we can move through
      // owned sea zones.)
      if (navalMayNotNonComIntoControlled && route.anyMatch(neutralOrEnemy)) {
        return result.setErrorReturnResult("Cannot move units through neutral or enemy territories in non combat");
      }
    } else {
      if (route.anyMatch(neutralOrEnemy)) {
        return result.setErrorReturnResult("Cannot move units through neutral or enemy territories in non combat");
      }
    }
    return result;
  }

  // Added to handle restriction of movement to listed territories
  static MoveValidationResult validateMovementRestrictedByTerritory(final GameData data,
      final Route route, final PlayerID player, final MoveValidationResult result) {
    if (getEditMode(data)) {
      return result;
    }
    if (!isMovementByTerritoryRestricted(data)) {
      return result;
    }
    final RulesAttachment ra = (RulesAttachment) player.getAttachment(Constants.RULES_ATTACHMENT_NAME);
    if (ra == null || ra.getMovementRestrictionTerritories() == null) {
      return result;
    }
    final String movementRestrictionType = ra.getMovementRestrictionType();
    final Collection<Territory> listedTerritories =
        ra.getListedTerritories(ra.getMovementRestrictionTerritories(), true, true);
    if (movementRestrictionType.equals("allowed")) {
      for (final Territory current : route.getAllTerritories()) {
        if (!listedTerritories.contains(current)) {
          return result.setErrorReturnResult("Cannot move outside restricted territories");
        }
      }
    } else if (movementRestrictionType.equals("disallowed")) {
      for (final Territory current : route.getAllTerritories()) {
        if (listedTerritories.contains(current)) {
          return result.setErrorReturnResult("Cannot move to restricted territories");
        }
      }
    }
    return result;
  }

  private static MoveValidationResult validateNonEnemyUnitsOnPath(final GameData data, final Collection<Unit> units,
      final Route route, final PlayerID player, final MoveValidationResult result) {
    if (getEditMode(data)) {
      return result;
    }
    // check to see no enemy units on path
    if (MoveValidator.noEnemyUnitsOnPathMiddleSteps(route, player, data)) {
      return result;
    }
    // if we are all air, then its ok
    if (!units.isEmpty() && Match.allMatch(units, Matches.UnitIsAir)) {
      return result;
    }
    // subs may possibly carry units...
    if (isSubmersibleSubsAllowed(data)) {
      final Collection<Unit> matches = Match.getMatches(units, Matches.unitIsBeingTransported().invert());
      if (!matches.isEmpty() && Match.allMatch(matches, Matches.UnitIsSub)) {
        // this is ok unless there are destroyer on the path
        if (MoveValidator.enemyDestroyerOnPath(route, player, data)) {
          return result.setErrorReturnResult("Cannot move submarines under destroyers");
        } else {
          return result;
        }
      }
    }
    if (onlyIgnoredUnitsOnPath(route, player, data, true)) {
      return result;
    }
    // omit paratroops
    if (nonParatroopersPresent(player, units)) {
      return result.setErrorReturnResult("Enemy units on path");
    }
    return result;
  }

  private static MoveValidationResult validateBasic(final GameData data,
      final Collection<Unit> units, final Route route, final PlayerID player, final Collection<Unit> transportsToLoad,
      final Map<Unit, Collection<Unit>> newDependents, final MoveValidationResult result) {
    final boolean isEditMode = getEditMode(data);
    // make sure transports in the destination
    if (route.getEnd() != null && !route.getEnd().getUnits().containsAll(transportsToLoad)
        && !units.containsAll(transportsToLoad)) {
      return result.setErrorReturnResult("Transports not found in route end");
    }
    if (!isEditMode) {
      // make sure all units are at least friendly
      for (final Unit unit : Match.getMatches(units, Matches.enemyUnit(player, data))) {
        result.addDisallowedUnit("Can only move friendly units", unit);
      }
      // check we have enough movement
      // exclude transported units
      Collection<Unit> moveTest;
      if (route.getStart().isWater()) {
        moveTest = MoveValidator.getNonLand(units);
      } else {
        moveTest = units;
      }
      for (final Unit unit : Match.getMatches(moveTest, Matches.unitIsOwnedBy(player).invert())) {
        // allow allied fighters to move with carriers
        if (!(UnitAttachment.get(unit.getType()).getCarrierCost() > 0 && data.getRelationshipTracker().isAllied(player,
            unit.getOwner()))) {
          result.addDisallowedUnit("Can only move own troops", unit);
        }
      }
      // Initialize available Mechanized Inf support
      int mechanizedSupportAvailable = getMechanizedSupportAvail(units, player);
      final Map<Unit, Collection<Unit>> dependencies =
          getDependents(Match.getMatches(units, Matches.UnitCanTransport));
      // add those just added
      // TODO: do not EVER user something from the UI in a validation method. Only the local computer (ie: client) has a
      // copy of this UI
      // data. The server has a different copy!!!!
      // TODO: re-write the entire fucking Paratroopers code. It is garbage! We need a single all encompassing UI and
      // engine for all the
      // different types of transportation that exist.
      if (!newDependents.isEmpty()) {
        for (final Unit transport : dependencies.keySet()) {
          if (dependencies.get(transport).isEmpty()) {
            dependencies.put(transport, newDependents.get(transport));
          }
        }
      }
      // check units individually
      final Match<Unit> hasEnoughMovementForRoute;
      try {
        data.acquireReadLock();
        hasEnoughMovementForRoute = Matches.unitHasEnoughMovementForRoute(route);
      } finally {
        data.releaseReadLock();
      }
      for (final Unit unit : moveTest) {
        if (!hasEnoughMovementForRoute.match(unit)) {
          boolean unitOk = false;
          if ((Matches.UnitIsAirTransportable.match(unit) && Matches.unitHasNotMoved.match(unit))
              && (mechanizedSupportAvailable > 0 && Matches.unitHasNotMoved.match(unit) && Matches.UnitIsInfantry
                  .match(unit))) {
            // we have paratroopers and mechanized infantry, so we must check for both
            // simple: if it movement group contains an air-transport, then assume we are doing paratroopers. else,
            // assume we are doing
            // mechanized
            if (Match.anyMatch(units, Matches.UnitIsAirTransport)) {
              for (final Unit airTransport : dependencies.keySet()) {
                if (dependencies.get(airTransport) == null || dependencies.get(airTransport).contains(unit)) {
                  unitOk = true;
                  break;
                }
              }
              if (!unitOk) {
                result.addDisallowedUnit("Not all units have enough movement", unit);
              }
            } else {
              mechanizedSupportAvailable--;
            }
          } else if (Matches.UnitIsAirTransportable.match(unit) && Matches.unitHasNotMoved.match(unit)) {
            for (final Unit airTransport : dependencies.keySet()) {
              if (dependencies.get(airTransport) == null || dependencies.get(airTransport).contains(unit)) {
                unitOk = true;
                break;
              }
            }
            if (!unitOk) {
              result.addDisallowedUnit("Not all units have enough movement", unit);
            }
          } else if (mechanizedSupportAvailable > 0 && Matches.unitHasNotMoved.match(unit)
              && Matches.UnitIsInfantry.match(unit)) {
            mechanizedSupportAvailable--;
          } else if (Matches.unitIsOwnedBy(player).invert().match(unit) && Matches.alliedUnit(player, data).match(unit)
              && Matches.UnitTypeCanLandOnCarrier.match(unit.getType())
              && Match.anyMatch(moveTest, Matches.unitIsAlliedCarrier(unit.getOwner(), data))) {
            // this is so that if the unit is owned by any ally and it is cargo, then it will not count.
            // (shouldn't it be a dependant in this case??)
          } else {
            result.addDisallowedUnit("Not all units have enough movement", unit);
          }
        }
      }
      // if there is a neutral in the middle must stop unless all are air or getNeutralsBlitzable
      if (route.hasNeutralBeforeEnd()) {
        if ((units.isEmpty() || !Match.allMatch(units, Matches.UnitIsAir)) && !isNeutralsBlitzable(data)) {
          return result.setErrorReturnResult("Must stop land units when passing through neutral territories");
        }
      }
      // a territory effect can disallow unit types in
      if (Match.anyMatch(units,
          Matches.unitIsOfTypes(TerritoryEffectHelper.getUnitTypesForUnitsNotAllowedIntoTerritory(route.getSteps())))) {
        return result.setErrorReturnResult("Territory Effects disallow some units into "
            + (route.numberOfSteps() > 1 ? "these territories" : "this territory"));
      }
    } // !isEditMode
    // make sure that no non sea non transportable no carriable units end at sea
    if (route.getEnd() != null && route.getEnd().isWater()) {
      for (final Unit unit : MoveValidator.getUnitsThatCantGoOnWater(units)) {
        result.addDisallowedUnit("Not all units can end at water", unit);
      }
    }
    // if we are water make sure no land
    if (Match.anyMatch(units, Matches.UnitIsSea)) {
      if (route.hasLand()) {
        for (final Unit unit : Match.getMatches(units, Matches.UnitIsSea)) {
          result.addDisallowedUnit("Sea units cannot go on land", unit);
        }
      }
    }
    // test for stack limits per unit
    if (route.getEnd() != null) {
      final Collection<Unit> unitsWithStackingLimits =
          Match.getMatches(units, Match.anyOf(Matches.UnitHasMovementLimit, Matches.UnitHasAttackingLimit));
      for (final Territory t : route.getSteps()) {
        final Collection<Unit> unitsAllowedSoFar = new ArrayList<>();
        if (Matches.isTerritoryEnemyAndNotUnownedWater(player, data).match(t)
            || t.getUnits().anyMatch(Matches.unitIsEnemyOf(data, player))) {
          for (final Unit unit : unitsWithStackingLimits) {
            final UnitType ut = unit.getType();
            int maxAllowed =
                UnitAttachment
                    .getMaximumNumberOfThisUnitTypeToReachStackingLimit("attackingLimit", ut, t, player, data);
            maxAllowed -= Match.countMatches(unitsAllowedSoFar, Matches.unitIsOfType(ut));
            if (maxAllowed > 0) {
              unitsAllowedSoFar.add(unit);
            } else {
              result.addDisallowedUnit("UnitType " + ut.getName() + " has reached stacking limit", unit);
            }
          }
          if (!PlayerAttachment.getCanTheseUnitsMoveWithoutViolatingStackingLimit("attackingLimit", units, t, player,
              data)) {
            return result.setErrorReturnResult("Units Cannot Go Over Stacking Limit");
          }
        } else {
          for (final Unit unit : unitsWithStackingLimits) {
            final UnitType ut = unit.getType();
            int maxAllowed =
                UnitAttachment.getMaximumNumberOfThisUnitTypeToReachStackingLimit("movementLimit", ut, t, player, data);
            maxAllowed -= Match.countMatches(unitsAllowedSoFar, Matches.unitIsOfType(ut));
            if (maxAllowed > 0) {
              unitsAllowedSoFar.add(unit);
            } else {
              result.addDisallowedUnit("UnitType " + ut.getName() + " has reached stacking limit", unit);
            }
          }
          if (!PlayerAttachment.getCanTheseUnitsMoveWithoutViolatingStackingLimit("movementLimit", units, t, player,
              data)) {
            return result.setErrorReturnResult("Units Cannot Go Over Stacking Limit");
          }
        }
      }
    }
    // don't allow move through impassable territories
    if (!isEditMode && route.anyMatch(Matches.TerritoryIsImpassable)) {
      return result.setErrorReturnResult(CANT_MOVE_THROUGH_IMPASSABLE);
    }
    if (canCrossNeutralTerritory(data, route, player, result).getError() != null) {
      return result;
    }
    if (isNeutralsImpassable(data) && !isNeutralsBlitzable(data)
        && !route.getMatches(Matches.TerritoryIsNeutralButNotWater).isEmpty()) {
      return result.setErrorReturnResult(CANNOT_VIOLATE_NEUTRALITY);
    }
    return result;
  }

  private static int getMechanizedSupportAvail(final Collection<Unit> units, final PlayerID player) {
    int mechanizedSupportAvailable = 0;
    if (TechAttachment.isMechanizedInfantry(player)) {
      final Match<Unit> transportLand = Match.allOf(Matches.UnitIsLandTransport, Matches.unitIsOwnedBy(player));
      mechanizedSupportAvailable = Match.countMatches(units, transportLand);
    }
    return mechanizedSupportAvailable;
  }

  static Map<Unit, Collection<Unit>> getDependents(final Collection<Unit> units) {
    // just worry about transports
    final Map<Unit, Collection<Unit>> dependents = new HashMap<>();
    for (Unit unit : units) {
      dependents.put(unit, TransportTracker.transporting(unit));
    }
    return dependents;
  }

  /**
   * Checks that there are no enemy units on the route except possibly at the end.
   * Submerged enemy units are not considered as they don't affect
   * movement.
   * AA and factory dont count as enemy.
   */
  static boolean noEnemyUnitsOnPathMiddleSteps(final Route route, final PlayerID player, final GameData data) {
    final Match<Unit> alliedOrNonCombat =
        Match.anyOf(Matches.UnitIsInfrastructure, Matches.enemyUnit(player, data).invert(), Matches.UnitIsSubmerged);
    // Submerged units do not interfere with movement
    for (final Territory current : route.getMiddleSteps()) {
      if (!current.getUnits().allMatch(alliedOrNonCombat)) {
        return false;
      }
    }
    return true;
  }

  /**
   * Checks that there only transports, subs and/or allies on the route except at the end.
   * AA and factory dont count as enemy.
   */
  static boolean onlyIgnoredUnitsOnPath(final Route route, final PlayerID player, final GameData data,
      final boolean ignoreRouteEnd) {
    final Match<Unit> subOnly =
        Match.anyOf(Matches.UnitIsInfrastructure, Matches.UnitIsSub, Matches.enemyUnit(player, data).invert());
    final Match<Unit> transportOnly =
        Match.anyOf(Matches.UnitIsInfrastructure, Matches.UnitIsTransportButNotCombatTransport,
            Matches.UnitIsLand, Matches.enemyUnit(player, data).invert());
    final Match<Unit> transportOrSubOnly =
        Match.anyOf(Matches.UnitIsInfrastructure, Matches.UnitIsTransportButNotCombatTransport,
            Matches.UnitIsLand, Matches.UnitIsSub, Matches.enemyUnit(player, data).invert());
    final boolean getIgnoreTransportInMovement = isIgnoreTransportInMovement(data);
    final boolean getIgnoreSubInMovement = isIgnoreSubInMovement(data);
    boolean validMove = false;
    List<Territory> steps;
    if (ignoreRouteEnd) {
      steps = route.getMiddleSteps();
    } else {
      steps = route.getSteps();
    }
    // if there are no steps, then we began in this sea zone, so see if there are ignored units in this sea zone (not
    // sure if we need
    // !ignoreRouteEnd here).
    if (steps.isEmpty() && route.numberOfStepsIncludingStart() == 1 && !ignoreRouteEnd) {
      steps.add(route.getStart());
    }
    for (final Territory current : steps) {
      if (current.isWater()) {
        if (getIgnoreTransportInMovement && getIgnoreSubInMovement && current.getUnits().allMatch(transportOrSubOnly)) {
          validMove = true;
          continue;
        }
        if (getIgnoreTransportInMovement && !getIgnoreSubInMovement && current.getUnits().allMatch(transportOnly)) {
          validMove = true;
          continue;
        }
        if (!getIgnoreTransportInMovement && getIgnoreSubInMovement && current.getUnits().allMatch(subOnly)) {
          validMove = true;
          continue;
        }
        return false;
      }
    }
    return validMove;
  }

  private static boolean enemyDestroyerOnPath(final Route route, final PlayerID player, final GameData data) {
    final Match<Unit> enemyDestroyer = Match.allOf(Matches.UnitIsDestroyer, Matches.enemyUnit(player, data));
    for (final Territory current : route.getMiddleSteps()) {
      if (current.getUnits().anyMatch(enemyDestroyer)) {
        return true;
      }
    }
    return false;
  }

  private static boolean getEditMode(final GameData data) {
    return BaseEditDelegate.getEditMode(data);
  }

  private static boolean hasConqueredNonBlitzedNonWaterOnRoute(final Route route, final GameData data) {
    for (final Territory current : route.getMiddleSteps()) {
      if (!Matches.TerritoryIsWater.match(current) && AbstractMoveDelegate.getBattleTracker(data).wasConquered(current)
          && !AbstractMoveDelegate.getBattleTracker(data).wasBlitzed(current)) {
        return true;
      }
    }
    return false;
  }

  // TODO KEV revise these to include paratroop load/unload
  public static boolean isLoad(final Collection<Unit> units, final Map<Unit, Collection<Unit>> newDependents,
      final Route route, final GameData data, final PlayerID player) {
    final Map<Unit, Collection<Unit>> alreadyLoaded =
        mustMoveWith(units, newDependents, route.getStart(), data, player);
    if (route.hasNoSteps() && alreadyLoaded.isEmpty()) {
      return false;
    }
    // See if we even need to go to the trouble of checking for AirTransported units
    final boolean checkForAlreadyTransported = !route.getStart().isWater() && route.hasWater();
    if (checkForAlreadyTransported) {
      // TODO Leaving UnitIsTransport for potential use with amphib transports (hovercraft, ducks, etc...)
      final List<Unit> transports =
          Match.getMatches(units, Match.anyOf(Matches.UnitIsTransport, Matches.UnitIsAirTransport));
      final List<Unit> transportable =
          Match.getMatches(units, Match.anyOf(Matches.UnitCanBeTransported, Matches.UnitIsAirTransportable));
      // Check if there are transports in the group to be checked
      if (alreadyLoaded.keySet().containsAll(transports)) {
        // Check each transportable unit -vs those already loaded.
        for (final Unit unit : transportable) {
          boolean found = false;
          for (final Unit transport : transports) {
            if (alreadyLoaded.get(transport) == null || alreadyLoaded.get(transport).contains(unit)) {
              found = true;
              break;
            }
          }
          if (!found) {
            return true;
          }
        }
      } else {
        // TODO I think this is right
        return true;
      }
    }
    return false;
  }

  private static Collection<Unit> getUnitsThatCantGoOnWater(final Collection<Unit> units) {
    final Collection<Unit> retUnits = new ArrayList<>();
    for (final Unit unit : units) {
      final UnitAttachment ua = UnitAttachment.get(unit.getType());
      if (!ua.getIsSea() && !ua.getIsAir() && ua.getTransportCost() == -1) {
        retUnits.add(unit);
      }
    }
    return retUnits;
  }

  static boolean hasUnitsThatCantGoOnWater(final Collection<Unit> units) {
    return !getUnitsThatCantGoOnWater(units).isEmpty();
  }

  private static Collection<Unit> getNonLand(final Collection<Unit> units) {
    return Match.getMatches(units, Match.anyOf(Matches.UnitIsAir, Matches.UnitIsSea));
  }

  public static int getMaxMovement(final Collection<Unit> units) {
    if (units.size() == 0) {
      throw new IllegalArgumentException("no units");
    }
    int max = 0;
    for (Unit unit : units) {
      final int left = TripleAUnit.get(unit).getMovementLeft();
      max = Math.max(left, max);
    }
    return max;
  }

  static int getLeastMovement(final Collection<Unit> units) {
    if (units.size() == 0) {
      throw new IllegalArgumentException("no units");
    }
    int least = Integer.MAX_VALUE;
    for (Unit unit : units) {
      final int left = TripleAUnit.get(unit).getMovementLeft();
      least = Math.min(left, least);
    }
    return least;
  }

  // Determines whether we can pay the neutral territory charge for a
  // given route for air units. We can't cross neutral territories
  // in WW2V2.
  private static MoveValidationResult canCrossNeutralTerritory(final GameData data, final Route route,
      final PlayerID player, final MoveValidationResult result) {
    // neutrals we will overfly in the first place
    final Collection<Territory> neutrals = MoveDelegate.getEmptyNeutral(route);
    final int PUs = (player == null || player.isNull()) ? 0 : player.getResources().getQuantity(Constants.PUS);
    if (PUs < getNeutralCharge(data, neutrals.size())) {
      return result.setErrorReturnResult(TOO_POOR_TO_VIOLATE_NEUTRALITY);
    }
    return result;
  }

  private static Territory getTerritoryTransportHasUnloadedTo(final List<UndoableMove> undoableMoves,
      final Unit transport) {
    for (final UndoableMove undoableMove : undoableMoves) {
      if (undoableMove.wasTransportUnloaded(transport)) {
        return undoableMove.getRoute().getEnd();
      }
    }
    return null;
  }

  private static MoveValidationResult validateTransport(final boolean isNonCombat, final GameData data,
      final List<UndoableMove> undoableMoves, final Collection<Unit> units, final Route route, final PlayerID player,
      final Collection<Unit> transportsToLoad, final MoveValidationResult result) {
    final boolean isEditMode = getEditMode(data);
    if (!units.isEmpty() && Match.allMatch(units, Matches.UnitIsAir)) {
      return result;
    }
    if (!route.hasWater()) {
      return result;
    }
    // If there are non-sea transports return
    final boolean seaOrNoTransportsPresent =
        transportsToLoad.isEmpty()
            || Match.anyMatch(transportsToLoad, Match.allOf(Matches.UnitIsSea, Matches.UnitCanTransport));
    if (!seaOrNoTransportsPresent) {
      return result;
    }
    /*
     * if(!MoveValidator.isLoad(units, route, data, player) && !MoveValidator.isUnload(route))
     * return result;
     */
    final Territory routeEnd = route.getEnd();
    final Territory routeStart = route.getStart();
    // if unloading make sure length of route is only 1
    if (!isEditMode && route.isUnload()) {
      if (route.hasMoreThenOneStep()) {
        return result.setErrorReturnResult("Unloading units must stop where they are unloaded");
      }
      for (final Unit unit : TransportTracker.getUnitsLoadedOnAlliedTransportsThisTurn(units)) {
        result.addDisallowedUnit(CANNOT_LOAD_AND_UNLOAD_AN_ALLIED_TRANSPORT_IN_THE_SAME_ROUND, unit);
      }
      final Collection<Unit> transports = TransportUtils.mapTransports(route, units, null).values();
      final boolean isScramblingOrKamikazeAttacksEnabled =
          Properties.getScramble_Rules_In_Effect(data)
              || Properties.getUseKamikazeSuicideAttacks(data);
      final boolean submarinesPreventUnescortedAmphibAssaults =
          Properties.getSubmarinesPreventUnescortedAmphibiousAssaults(data);
      final Match<Unit> enemySubmarineMatch = Match.allOf(Matches.unitIsEnemyOf(data, player), Matches.UnitIsSub);
      final Match<Unit> ownedSeaNonTransportMatch =
          Match.allOf(Matches.unitIsOwnedBy(player), Matches.UnitIsSea,
              Matches.UnitIsNotTransportButCouldBeCombatTransport);
      for (final Unit transport : transports) {
        if (!isNonCombat && route.numberOfStepsIncludingStart() == 2) {
          if (Matches.territoryHasEnemyUnits(player, data).match(routeEnd)
              || Matches.isTerritoryEnemyAndNotUnownedWater(player, data).match(routeEnd)) {
            // this is an amphibious assault
            if (submarinesPreventUnescortedAmphibAssaults
                && !Matches.territoryHasUnitsThatMatch(ownedSeaNonTransportMatch).match(routeStart)
                && Matches.territoryHasUnitsThatMatch(enemySubmarineMatch).match(routeStart)) {
              // we must have at least one warship (non-transport) unit, otherwise the enemy sub stops our unloading for
              // amphibious assault
              for (final Unit unit : TransportTracker.transporting(transport)) {
                result.addDisallowedUnit(ENEMY_SUBMARINE_PREVENTING_UNESCORTED_AMPHIBIOUS_ASSAULT_LANDING, unit);
              }
            }
          } else if (!AbstractMoveDelegate.getBattleTracker(data).wasConquered(routeEnd)) {
            // this is an unload to a friendly territory
            if (isScramblingOrKamikazeAttacksEnabled
                || !Matches.territoryIsEmptyOfCombatUnits(data, player).match(routeStart)) {
              // Unloading a transport from a sea zone with a battle, to a friendly land territory, during combat move
              // phase, is illegal
              // and in addition to being illegal, it is also causing problems if the sea transports get killed (the
              // land units are not
              // dying)
              // TODO: should we use the battle tracker for this instead?
              for (final Unit unit : TransportTracker.transporting(transport)) {
                result.addDisallowedUnit(
                    TRANSPORT_MAY_NOT_UNLOAD_TO_FRIENDLY_TERRITORIES_UNTIL_AFTER_COMBAT_IS_RESOLVED, unit);
              }
            }
          }
        }
        // TODO This is very sensitive to the order of the transport collection. The users may
        // need to modify the order in which they perform their actions.
        // check whether transport has already unloaded
        if (TransportTracker.hasTransportUnloadedInPreviousPhase(transport)) {
          for (final Unit unit : TransportTracker.transporting(transport)) {
            result.addDisallowedUnit(TRANSPORT_HAS_ALREADY_UNLOADED_UNITS_IN_A_PREVIOUS_PHASE, unit);
          }
          // check whether transport is restricted to another territory
        } else if (TransportTracker.isTransportUnloadRestrictedToAnotherTerritory(transport, route.getEnd())) {
          final Territory alreadyUnloadedTo = getTerritoryTransportHasUnloadedTo(undoableMoves, transport);
          for (final Unit unit : TransportTracker.transporting(transport)) {
            result.addDisallowedUnit(TRANSPORT_HAS_ALREADY_UNLOADED_UNITS_TO + alreadyUnloadedTo.getName(), unit);
          }
          // Check if the transport has already loaded after being in combat
        } else if (TransportTracker.isTransportUnloadRestrictedInNonCombat(transport)) {
          for (final Unit unit : TransportTracker.transporting(transport)) {
            result.addDisallowedUnit(TRANSPORT_CANNOT_LOAD_AND_UNLOAD_AFTER_COMBAT, unit);
          }
        }
      }
    }
    // if we are land make sure no water in route except for transport
    // situations
    final Collection<Unit> land = Match.getMatches(units, Matches.UnitIsLand);
    final Collection<Unit> landAndAir = Match.getMatches(units, Match.anyOf(Matches.UnitIsLand, Matches.UnitIsAir));
    // make sure we can be transported
    final Match<Unit> cantBeTransported = Matches.UnitCanBeTransported.invert();
    for (final Unit unit : Match.getMatches(land, cantBeTransported)) {
      result.addDisallowedUnit("Not all units can be transported", unit);
    }
    // make sure that the only the first or last territory is land
    // dont want situation where they go sea land sea
    if (!isEditMode && route.hasLand() && !(route.getStart().isWater() || route.getEnd().isWater())) {
      // needs to include all land and air to work, since it makes sure the land units can be carried by the air and
      // that the air has enough
      // capacity
      if (nonParatroopersPresent(player, landAndAir)) {
        return result.setErrorReturnResult("Invalid move, only start or end can be land when route has water.");
      }
    }
    // simply because I dont want to handle it yet
    // checks are done at the start and end, dont want to worry about just
    // using a transport as a bridge yet
    // TODO handle this
    if (!isEditMode && !route.getEnd().isWater() && !route.getStart().isWater()
        && nonParatroopersPresent(player, landAndAir)) {
      return result.setErrorReturnResult("Must stop units at a transport on route");
    }
    if (route.getEnd().isWater() && route.getStart().isWater()) {
      // make sure units and transports stick together
      for (Unit unit : units) {
        final UnitAttachment ua = UnitAttachment.get(unit.getType());
        // make sure transports dont leave their units behind
        if (ua.getTransportCapacity() != -1) {
          final Collection<Unit> holding = TransportTracker.transporting(unit);
          if (!units.containsAll(holding)) {
            result.addDisallowedUnit("Transports cannot leave their units", unit);
          }
        }
        // make sure units dont leave their transports behind
        if (ua.getTransportCost() != -1) {
          final Unit transport = TransportTracker.transportedBy(unit);
          if (transport != null && !units.contains(transport)) {
            result.addDisallowedUnit("Unit must stay with its transport while moving", unit);
          }
        }
      }
    } // end if end is water
    if (route.isLoad()) {
      if (!isEditMode && !route.hasExactlyOneStep() && nonParatroopersPresent(player, landAndAir)) {
        return result.setErrorReturnResult("Units cannot move before loading onto transports");
      }
      final Match<Unit> enemyNonSubmerged =
          Match.allOf(Matches.enemyUnit(player, data), Matches.UnitIsSubmerged.invert());
      if (route.getEnd().getUnits().anyMatch(enemyNonSubmerged) && nonParatroopersPresent(player, landAndAir)) {
        if (!onlyIgnoredUnitsOnPath(route, player, data, false)) {
          if (!AbstractMoveDelegate.getBattleTracker(data).didAllThesePlayersJustGoToWarThisTurn(player,
              route.getEnd().getUnits().getUnits(), data)) {
            return result.setErrorReturnResult("Cannot load when enemy sea units are present");
          }
        }
      }
      final Map<Unit, Unit> unitsToTransports = TransportUtils.mapTransports(route, land, transportsToLoad);
      final Iterator<Unit> iter = land.iterator();
      // CompositeMatch<Unit> landUnitsAtSea = new CompositeMatchOr<Unit>(Matches.unitIsLandAndOwnedBy(player),
      // Matches.UnitCanBeTransported);
      while (!isEditMode && iter.hasNext()) {
        final TripleAUnit unit = (TripleAUnit) iter.next();
        if (Matches.unitHasMoved.match(unit)) {
          result.addDisallowedUnit("Units cannot move before loading onto transports", unit);
        }
        final Unit transport = unitsToTransports.get(unit);
        if (transport == null) {
          continue;
        }
        if (TransportTracker.hasTransportUnloadedInPreviousPhase(transport)) {
          result.addDisallowedUnit(TRANSPORT_HAS_ALREADY_UNLOADED_UNITS_IN_A_PREVIOUS_PHASE, unit);
        } else if (TransportTracker.isTransportUnloadRestrictedToAnotherTerritory(transport, route.getEnd())) {
          Territory alreadyUnloadedTo = getTerritoryTransportHasUnloadedTo(undoableMoves, transport);
          for (Unit transportToLoad : transportsToLoad) {
            final TripleAUnit trn = (TripleAUnit) transportToLoad;
            if (!TransportTracker.isTransportUnloadRestrictedToAnotherTerritory(trn, route.getEnd())) {
              final UnitAttachment ua = UnitAttachment.get(unit.getType());
              // UnitAttachment trna = UnitAttachment.get(trn.getType());
              if (TransportTracker.getAvailableCapacity(trn) >= ua.getTransportCost()) {
                alreadyUnloadedTo = null;
                break;
              }
            }
          }
          if (alreadyUnloadedTo != null) {
            result.addDisallowedUnit(TRANSPORT_HAS_ALREADY_UNLOADED_UNITS_TO + alreadyUnloadedTo.getName(), unit);
          }
        }
      }
      if (!unitsToTransports.keySet().containsAll(land)) {
        // some units didn't get mapped to a transport
        final Collection<UnitCategory> unitsToLoadCategories = UnitSeperator.categorize(land);
        if (unitsToTransports.size() == 0 || unitsToLoadCategories.size() == 1) {
          // set all unmapped units as disallowed if there are no transports
          // or only one unit category
          for (final Unit unit : land) {
            if (unitsToTransports.containsKey(unit)) {
              continue;
            }
            final UnitAttachment ua = UnitAttachment.get(unit.getType());
            if (ua.getTransportCost() != -1) {
              result.addDisallowedUnit("Not enough transports", unit);
              // System.out.println("adding disallowed unit (Not enough transports): "+unit);
            }
          }
        } else {
          // set all units as unresolved if there is at least one transport
          // and mixed unit categories
          for (final Unit unit : land) {
            final UnitAttachment ua = UnitAttachment.get(unit.getType());
            if (ua.getTransportCost() != -1) {
              result.addUnresolvedUnit("Not enough transports", unit);
              // System.out.println("adding unresolved unit (Not enough transports): "+unit);
            }
          }
        }
      }
    }
    return result;
  }

  static boolean allLandUnitsAreBeingParatroopered(final Collection<Unit> units) {
    // some units that can't be paratrooped
    if (units.isEmpty()
        || !Match.allMatch(units, Match.anyOf(Matches.UnitIsAirTransportable, Matches.UnitIsAirTransport,
            Matches.UnitIsAir))) {
      return false;
    }
    // final List<Unit> paratroopsRequiringTransport = getParatroopsRequiringTransport(units, route);
    // due to various problems with units like tanks, we will assume that if we are in this method, then all the land
    // units need transports
    final List<Unit> paratroopsRequiringTransport = Match.getMatches(units, Matches.UnitIsAirTransportable);
    if (paratroopsRequiringTransport.isEmpty()) {
      return false;
    }
    final List<Unit> airTransports = Match.getMatches(units, Matches.UnitIsAirTransport);
    final List<Unit> allParatroops =
        TransportUtils.findUnitsToLoadOnAirTransports(paratroopsRequiringTransport, airTransports);
    if (!allParatroops.containsAll(paratroopsRequiringTransport)) {
      return false;
    }
    final Map<Unit, Unit> transportLoadMap = TransportUtils.mapTransportsToLoad(units, airTransports);
    return transportLoadMap.keySet().containsAll(paratroopsRequiringTransport);
  }

  // checks if there are non-paratroopers present that cause move validations to fail
  private static boolean nonParatroopersPresent(final PlayerID player, final Collection<Unit> units) {
    if (!TechAttachment.isAirTransportable(player)) {
      return true;
    }
    if (units.isEmpty() || !Match.allMatch(units, Match.anyOf(Matches.UnitIsAir, Matches.UnitIsLand))) {
      return true;
    }
    for (final Unit unit : Match.getMatches(units, Matches.UnitIsNotAirTransportable)) {
      if (Matches.UnitIsLand.match(unit)) {
        return true;
      }
    }
    return !allLandUnitsAreBeingParatroopered(units);
  }

  private static List<Unit> getParatroopsRequiringTransport(final Collection<Unit> units, final Route route) {
    return Match.getMatches(units, Match.allOf(Matches.UnitIsAirTransportable, Match.of(u -> {
      return TripleAUnit.get(u).getMovementLeft() < route.getMovementCost(u) || route.crossesWater()
          || route.getEnd().isWater();
    })));
  }

  private static MoveValidationResult validateParatroops(final boolean nonCombat, final GameData data,
      final Collection<Unit> units, final Route route, final PlayerID player, final MoveValidationResult result) {
    if (!TechAttachment.isAirTransportable(player)) {
      return result;
    }
    if (Match.noneMatch(units, Matches.UnitIsAirTransportable) || Match.noneMatch(units, Matches.UnitIsAirTransport)) {
      return result;
    }
    if (nonCombat && !isAirTransportableCanMoveDuringNonCombat(data)) {
      return result.setErrorReturnResult("Paratroops may not move during NonCombat");
    }
    if (!getEditMode(data)) {
      // if we can move without using paratroop tech, do so
      // this allows moving a bomber/infantry from one friendly
      // territory to another
      final List<Unit> paratroopsRequiringTransport = getParatroopsRequiringTransport(units, route);
      if (paratroopsRequiringTransport.isEmpty()) {
        return result;
      }
      final List<Unit> airTransports = Match.getMatches(units, Matches.UnitIsAirTransport);
      // TODO kev change below to mapAirTransports (or modify mapTransports to handle air cargo)
      // Map<Unit, Unit> airTransportsAndParatroops = MoveDelegate.mapTransports(route, paratroopsRequiringTransport,
      // airTransports);
      final Map<Unit, Unit> airTransportsAndParatroops =
          TransportUtils.mapTransportsToLoad(paratroopsRequiringTransport, airTransports);
      for (final Unit paratroop : airTransportsAndParatroops.keySet()) {
        if (Matches.unitHasMoved.match(paratroop)) {
          result.addDisallowedUnit("Cannot paratroop units that have already moved", paratroop);
        }
        final Unit transport = airTransportsAndParatroops.get(paratroop);
        if (Matches.unitHasMoved.match(transport)) {
          result.addDisallowedUnit("Cannot move then transport paratroops", transport);
        }
      }
      final Territory routeEnd = route.getEnd();
      for (final Unit paratroop : paratroopsRequiringTransport) {
        if (Matches.unitHasMoved.match(paratroop)) {
          result.addDisallowedUnit("Cannot paratroop units that have already moved", paratroop);
        }
        if (Matches.isTerritoryFriendly(player, data).match(routeEnd)
            && !isAirTransportableCanMoveDuringNonCombat(data)) {
          result.addDisallowedUnit("Paratroops must advance to battle", paratroop);
        }
        if (!nonCombat && Matches.isTerritoryFriendly(player, data).match(routeEnd)
            && isAirTransportableCanMoveDuringNonCombat(data)) {
          result.addDisallowedUnit("Paratroops may only airlift during Non-Combat Movement Phase", paratroop);
        }
      }
      if (!Properties.getParatroopersCanAttackDeepIntoEnemyTerritory(data)) {
        for (final Territory current : Match.getMatches(route.getMiddleSteps(), Matches.TerritoryIsLand)) {
          if (Matches.isTerritoryEnemy(player, data).match(current)) {
            return result.setErrorReturnResult("Must stop paratroops in first enemy territory");
          }
        }
      }
    }
    return result;
  }

  /*
   * Checks if route is either null or includes both canal territories so needs to be checked.
   */
  private static boolean isCanalOnRoute(final CanalAttachment canalAttachment, final Route route, final GameData data) {
    if (route == null) {
      return true;
    }
    Territory last = null;
    final Set<Territory> connectionToCheck = CanalAttachment.getAllCanalSeaZones(canalAttachment.getCanalName(), data);
    for (final Territory current : route.getAllTerritories()) {
      if (last != null) {
        final Collection<Territory> lastTwo = new ArrayList<>();
        lastTwo.add(last);
        lastTwo.add(current);
        if (lastTwo.containsAll(connectionToCheck)) {
          return true;
        }
      }
      last = current;
    }
    return false;
  }

  /*
   * Checks if units can pass through canal and returns Optional.empty() if true or a failure message if false.
   */
  private static Optional<String> canPassThroughCanal(final CanalAttachment canalAttachment,
      final Collection<Unit> units, final PlayerID player, final GameData data) {
    if (units != null && !units.isEmpty()
        && Match.allMatch(units, Matches.unitIsOfTypes(canalAttachment.getExcludedUnits(data)))) {
      return Optional.empty();
    }
    for (final Territory borderTerritory : canalAttachment.getLandTerritories()) {
      if (!data.getRelationshipTracker().canMoveThroughCanals(player, borderTerritory.getOwner())) {
        return Optional.of("Must control " + canalAttachment.getCanalName() + " to move through");
      }
      if (AbstractMoveDelegate.getBattleTracker(data).wasConquered(borderTerritory)) {
        return Optional.of("Must control " + canalAttachment.getCanalName()
            + " for an entire turn to move through");
      }
    }
    return Optional.empty();
  }

  public static MustMoveWithDetails getMustMoveWith(final Territory start, final Collection<Unit> units,
      final Map<Unit, Collection<Unit>> newDependents, final GameData data, final PlayerID player) {
    return new MustMoveWithDetails(mustMoveWith(units, newDependents, start, data, player));
  }

  private static Map<Unit, Collection<Unit>> mustMoveWith(final Collection<Unit> units,
      final Map<Unit, Collection<Unit>> newDependents, final Territory start, final GameData data,
      final PlayerID player) {
    final List<Unit> sortedUnits = new ArrayList<>(units);
    Collections.sort(sortedUnits, UnitComparator.getHighestToLowestMovementComparator());
    final Map<Unit, Collection<Unit>> mapping = new HashMap<>();
    mapping.putAll(transportsMustMoveWith(sortedUnits));
    // Check if there are combined transports (carriers that are transports) and load them.
    if (mapping.isEmpty()) {
      mapping.putAll(carrierMustMoveWith(sortedUnits, start, data, player));
    } else {
      final Map<Unit, Collection<Unit>> newMapping = new HashMap<>();
      newMapping.putAll(carrierMustMoveWith(sortedUnits, start, data, player));
      if (!newMapping.isEmpty()) {
        addToMapping(mapping, newMapping);
      }
    }
    if (mapping.isEmpty()) {
      mapping.putAll(airTransportsMustMoveWith(sortedUnits, newDependents));
    } else {
      final Map<Unit, Collection<Unit>> newMapping = new HashMap<>();
      newMapping.putAll(airTransportsMustMoveWith(sortedUnits, newDependents));
      if (!newMapping.isEmpty()) {
        addToMapping(mapping, newMapping);
      }
    }
    return mapping;
  }

  private static void addToMapping(final Map<Unit, Collection<Unit>> mapping,
      final Map<Unit, Collection<Unit>> newMapping) {
    for (final Unit key : newMapping.keySet()) {
      if (mapping.containsKey(key)) {
        final Collection<Unit> heldUnits = mapping.get(key);
        heldUnits.addAll(newMapping.get(key));
        mapping.put(key, heldUnits);
      } else {
        mapping.put(key, newMapping.get(key));
      }
    }
  }

  private static Map<Unit, Collection<Unit>> transportsMustMoveWith(final Collection<Unit> units) {
    final Map<Unit, Collection<Unit>> mustMoveWith = new HashMap<>();
    // map transports
    final Collection<Unit> transports = Match.getMatches(units, Matches.UnitIsTransport);
    final Iterator<Unit> iter = transports.iterator();
    while (iter.hasNext()) {
      final Unit transport = iter.next();
      final Collection<Unit> transporting = TransportTracker.transporting(transport);
      mustMoveWith.put(transport, transporting);
    }
    return mustMoveWith;
  }

  private static Map<Unit, Collection<Unit>> airTransportsMustMoveWith(final Collection<Unit> units,
      final Map<Unit, Collection<Unit>> newDependents) {
    final Map<Unit, Collection<Unit>> mustMoveWith = new HashMap<>();
    final Collection<Unit> airTransports = Match.getMatches(units, Matches.UnitIsAirTransport);
    // Then check those that have already had their transportedBy set
    for (final Unit airTransport : airTransports) {
      if (!mustMoveWith.containsKey(airTransport)) {
        Collection<Unit> transporting = TransportTracker.transporting(airTransport);
        if (transporting == null || transporting.isEmpty()) {
          if (!newDependents.isEmpty()) {
            transporting = newDependents.get(airTransport);
          }
        }
        mustMoveWith.put(airTransport, transporting);
      }
    }
    return mustMoveWith;
  }

  public static Map<Unit, Collection<Unit>> carrierMustMoveWith(final Collection<Unit> units, final Territory start,
      final GameData data, final PlayerID player) {
    return carrierMustMoveWith(units, start.getUnits().getUnits(), data, player);
  }

  static Map<Unit, Collection<Unit>> carrierMustMoveWith(final Collection<Unit> units,
      final Collection<Unit> startUnits, final GameData data, final PlayerID player) {
    // we want to get all air units that are owned by our allies
    // but not us that can land on a carrier
    final Match<Unit> friendlyNotOwnedAir = Match.allOf(
        Matches.alliedUnit(player, data),
        Matches.unitIsOwnedBy(player).invert(),
        Matches.UnitCanLandOnCarrier);
    final Collection<Unit> alliedAir = Match.getMatches(startUnits, friendlyNotOwnedAir);
    if (alliedAir.isEmpty()) {
      return Collections.emptyMap();
    }
    // remove air that can be carried by allied
    final Match<Unit> friendlyNotOwnedCarrier = Match.allOf(
        Matches.UnitIsCarrier,
        Matches.alliedUnit(player, data),
        Matches.unitIsOwnedBy(player).invert());
    final Collection<Unit> alliedCarrier = Match.getMatches(startUnits, friendlyNotOwnedCarrier);
    final Iterator<Unit> alliedCarrierIter = alliedCarrier.iterator();
    while (alliedCarrierIter.hasNext()) {
      final Unit carrier = alliedCarrierIter.next();
      final Collection<Unit> carrying = getCanCarry(carrier, alliedAir, player, data);
      alliedAir.removeAll(carrying);
    }
    if (alliedAir.isEmpty()) {
      return Collections.emptyMap();
    }
    final Map<Unit, Collection<Unit>> mapping = new HashMap<>();
    // get air that must be carried by our carriers
    final Collection<Unit> ownedCarrier =
        Match.getMatches(units, Match.allOf(Matches.UnitIsCarrier, Matches.unitIsOwnedBy(player)));
    final Iterator<Unit> ownedCarrierIter = ownedCarrier.iterator();
    while (ownedCarrierIter.hasNext()) {
      final Unit carrier = ownedCarrierIter.next();
      final Collection<Unit> carrying = getCanCarry(carrier, alliedAir, player, data);
      alliedAir.removeAll(carrying);
      mapping.put(carrier, carrying);
    }
    return mapping;
  }

  private static Collection<Unit> getCanCarry(final Unit carrier, final Collection<Unit> selectFrom,
      final PlayerID playerWhoIsDoingTheMovement, final GameData data) {
    final UnitAttachment ua = UnitAttachment.get(carrier.getUnitType());
    final Collection<Unit> canCarry = new ArrayList<>();
    int available = ua.getCarrierCapacity();
    final Iterator<Unit> iter = selectFrom.iterator();
    final TripleAUnit tACarrier = (TripleAUnit) carrier;
    while (iter.hasNext()) {
      final Unit plane = iter.next();
      final TripleAUnit tAPlane = (TripleAUnit) plane;
      final UnitAttachment planeAttachment = UnitAttachment.get(plane.getUnitType());
      final int cost = planeAttachment.getCarrierCost();
      if (available >= cost) {
        // this is to test if they started in the same sea zone or not, and its not a very good way of testing it.
        if ((tACarrier.getAlreadyMoved() == tAPlane.getAlreadyMoved())
            || (Matches.unitHasNotMoved.match(plane) && Matches.unitHasNotMoved.match(carrier))
            || (Matches.unitIsOwnedBy(playerWhoIsDoingTheMovement).invert().match(plane) && Matches.alliedUnit(
                playerWhoIsDoingTheMovement, data).match(plane))) {
          available -= cost;
          canCarry.add(plane);
        }
      }
      if (available == 0) {
        break;
      }
    }
    return canCarry;
  }

  /**
   * Get the route ignoring forced territories.
   */
  public static Route getBestRoute(final Territory start, final Territory end, final GameData data,
      final PlayerID player, final Collection<Unit> units, final boolean forceLandOrSeaRoute) {
    final boolean hasLand = Match.anyMatch(units, Matches.UnitIsLand);
    final boolean hasAir = Match.anyMatch(units, Matches.UnitIsAir);
    // final boolean hasSea = Match.anyMatch(units, Matches.UnitIsSea);
    final boolean isNeutralsImpassable =
        isNeutralsImpassable(data) || (hasAir && !Properties.getNeutralFlyoverAllowed(data));
    // Ignore the end territory in our tests. it must be in the route, so it shouldn't affect the route choice
    // final Match<Territory> territoryIsEnd = Matches.territoryIs(end);
    // No neutral countries on route predicate
    final Match<Territory> noNeutral = Matches.TerritoryIsNeutralButNotWater.invert();
    // No aa guns on route predicate
    final Match<Territory> noAa = Matches.territoryHasEnemyAaForAnything(player, data).invert();
    // no enemy units on the route predicate
    final Match<Territory> noEnemy = Matches.territoryHasEnemyUnits(player, data).invert();
    // no impassable or restricted territories
    final Match.CompositeBuilder<Territory> noImpassableBuilder = Match.newCompositeBuilder(
        Matches.territoryIsPassableAndNotRestricted(player, data));
    // if we have air or land, we don't want to move over territories owned by players who's relationships will not let
    // us move into them
    if (hasAir) {
      noImpassableBuilder.add(Matches.territoryAllowsCanMoveAirUnitsOverOwnedLand(player, data));
    }
    if (hasLand) {
      noImpassableBuilder.add(Matches.territoryAllowsCanMoveLandUnitsOverOwnedLand(player, data));
    }
    final Match<Territory> noImpassable = noImpassableBuilder.all();
    // now find the default route
    Route defaultRoute;
    if (isNeutralsImpassable) {
      defaultRoute = data.getMap().getRoute_IgnoreEnd(start, end, Match.allOf(noNeutral, noImpassable));
    } else {
      defaultRoute = data.getMap().getRoute_IgnoreEnd(start, end, noImpassable);
    }
    // since all routes require at least noImpassable, then if we cannot find a route without impassables, just return
    // any route
    if (defaultRoute == null) {
      // at least try for a route without impassable territories, but allowing restricted territories, since there is a
      // chance politics may change in the future.
      defaultRoute = data.getMap().getRoute_IgnoreEnd(start, end,
          (isNeutralsImpassable ? Match.allOf(noNeutral, Matches.TerritoryIsImpassable)
              : Matches.TerritoryIsImpassable));
      // ok, so there really is nothing, so just return any route, without conditions
      if (defaultRoute == null) {
        return data.getMap().getRoute(start, end);
      }
      return defaultRoute;
    }
    // we don't want to look at the dependents
    final Collection<Unit> unitsWhichAreNotBeingTransportedOrDependent =
        new ArrayList<>(Match.getMatches(units,
            Matches.unitIsBeingTransportedByOrIsDependentOfSomeUnitInThisList(units, defaultRoute, player, data, true)
                .invert()));
    boolean mustGoLand = false;
    boolean mustGoSea = false;
    // If start and end are land, try a land route.
    // don't force a land route, since planes may be moving
    if (!start.isWater() && !end.isWater()) {
      Route landRoute;
      if (isNeutralsImpassable) {
        landRoute = data.getMap().getRoute_IgnoreEnd(start, end,
            Match.allOf(Matches.TerritoryIsLand, noNeutral, noImpassable));
      } else {
        landRoute = data.getMap().getRoute_IgnoreEnd(start, end,
            Match.allOf(Matches.TerritoryIsLand, noImpassable));
      }
      if (landRoute != null
          && ((landRoute.getLargestMovementCost(unitsWhichAreNotBeingTransportedOrDependent) <= defaultRoute
              .getLargestMovementCost(unitsWhichAreNotBeingTransportedOrDependent))
              || (forceLandOrSeaRoute
                  && Match.anyMatch(unitsWhichAreNotBeingTransportedOrDependent, Matches.UnitIsLand)))) {
        defaultRoute = landRoute;
        mustGoLand = true;
      }
    }
    // if the start and end are in water, try and get a water route
    // dont force a water route, since planes may be moving
    if (start.isWater() && end.isWater()) {
      final Route waterRoute =
          data.getMap().getRoute_IgnoreEnd(start, end, Match.allOf(Matches.TerritoryIsWater, noImpassable));
      if (waterRoute != null
          && ((waterRoute.getLargestMovementCost(unitsWhichAreNotBeingTransportedOrDependent) <= defaultRoute
              .getLargestMovementCost(unitsWhichAreNotBeingTransportedOrDependent)) || (forceLandOrSeaRoute
                  && Match.anyMatch(unitsWhichAreNotBeingTransportedOrDependent, Matches.UnitIsSea)))) {
        defaultRoute = waterRoute;
        mustGoSea = true;
      }
    }
    // these are the conditions we would like the route to satisfy, starting
    // with the most important
    List<Match<Territory>> tests;
    if (isNeutralsImpassable) {
      tests = new ArrayList<>(Arrays.asList(
          // best if no enemy and no neutral
          Match.allOf(noEnemy, noNeutral),
          // we will be satisfied if no aa and no neutral
          Match.allOf(noAa, noNeutral)));
    } else {
      tests = new ArrayList<>(Arrays.asList(
          // best if no enemy and no neutral
          Match.allOf(noEnemy, noNeutral),
          // we will be satisfied if no aa and no neutral
          Match.allOf(noAa, noNeutral),
          // single matches
          noEnemy, noAa, noNeutral));
    }
    for (final Match<Territory> t : tests) {
      Match<Territory> testMatch = null;
      if (mustGoLand) {
        testMatch = Match.allOf(t, Matches.TerritoryIsLand, noImpassable);
      } else if (mustGoSea) {
        testMatch = Match.allOf(t, Matches.TerritoryIsWater, noImpassable);
      } else {
        testMatch = Match.allOf(t, noImpassable);
      }
      final Route testRoute = data.getMap().getRoute_IgnoreEnd(start, end, testMatch);
      if (testRoute != null
          && testRoute.getLargestMovementCost(unitsWhichAreNotBeingTransportedOrDependent) <= defaultRoute
              .getLargestMovementCost(unitsWhichAreNotBeingTransportedOrDependent)) {
        return testRoute;
      }
    }
    return defaultRoute;
  }

  private static boolean isWW2V2(final GameData data) {
    return Properties.getWW2V2(data);
  }

  private static boolean isNeutralsImpassable(final GameData data) {
    return Properties.getNeutralsImpassable(data);
  }

  private static boolean isNeutralsBlitzable(final GameData data) {
    return Properties.getNeutralsBlitzable(data) && !isNeutralsImpassable(data);
  }

  private static boolean isMovementByTerritoryRestricted(final GameData data) {
    return Properties.getMovementByTerritoryRestricted(data);
  }

  private static boolean isAirTransportableCanMoveDuringNonCombat(final GameData data) {
    return Properties.getParatroopersCanMoveDuringNonCombat(data);
  }

  private static int getNeutralCharge(final GameData data, final int numberOfTerritories) {
    return numberOfTerritories * Properties.getNeutralCharge(data);
  }

  private static boolean isSubmersibleSubsAllowed(final GameData data) {
    return Properties.getSubmersible_Subs(data);
  }

  private static boolean isIgnoreTransportInMovement(final GameData data) {
    return Properties.getIgnoreTransportInMovement(data);
  }

  private static boolean isIgnoreSubInMovement(final GameData data) {
    return Properties.getIgnoreSubInMovement(data);
  }

  /** Creates new MoveValidator. */
  private MoveValidator() {}
}<|MERGE_RESOLUTION|>--- conflicted
+++ resolved
@@ -438,15 +438,10 @@
             Matches.enemyUnit(player, data).invert(),
             Matches.UnitIsSubmerged);
         if (!end.getUnits().allMatch(friendlyOrSubmerged)
-<<<<<<< HEAD
             && !(!units.isEmpty() && Match.allMatch(units, Matches.UnitIsAir) && end.isWater())) {
           if (units.isEmpty() || !Match.allMatch(units, Matches.UnitIsSub)
-              || !games.strategy.triplea.Properties.getSubsCanEndNonCombatMoveWithEnemies(data)) {
-=======
-            && !(Match.allMatchNotEmpty(units, Matches.UnitIsAir) && end.isWater())) {
-          if (!Match.allMatchNotEmpty(units, Matches.UnitIsSub)
               || !Properties.getSubsCanEndNonCombatMoveWithEnemies(data)) {
->>>>>>> aba7011a
+
             return result.setErrorReturnResult("Cannot advance to battle in non combat");
           }
         }
