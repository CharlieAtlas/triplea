--- conflicted
+++ resolved
@@ -2922,7 +2922,6 @@
         canBeInBattle.add(supportOrNotInfrastructureOrAa.any());
 
         if (attack) {
-<<<<<<< HEAD
           if (!includeAttackersThatCanNotMove) {
             canBeInBattle.add(Matches.UnitTypeCanNotMoveDuringCombatMove.invert());
             canBeInBattle.add(Matches.unitTypeCanMove(player));
@@ -2940,45 +2939,6 @@
           } else { // is sea battle
             canBeInBattle.add(Matches.UnitTypeIsLand.invert());
           }
-=======
-          // ALL match
-          final Match.CompositeBuilder<UnitType> attackMatchAllBuilder = Match.newCompositeBuilder(
-              supporterOrNotInfrastructure);
-          if (!includeAttackersThatCanNotMove) {
-            attackMatchAllBuilder
-                .add(Matches.UnitTypeCanNotMoveDuringCombatMove.invert())
-                .add(Matches.unitTypeCanMove(player));
-          }
-          if (isLandBattle) {
-            if (doNotIncludeBombardingSeaUnits) {
-              attackMatchAllBuilder.add(Matches.UnitTypeIsSea.invert());
-            }
-          } else { // is sea battle
-            attackMatchAllBuilder.add(Matches.UnitTypeIsLand.invert());
-          }
-          // assign it
-          combat = attackMatchAllBuilder.all();
-        } else { // defense
-          // ALL match
-          final Match.CompositeBuilder<UnitType> defenseMatchAllBuilder = Match.newCompositeBuilder();
-          {
-            // ANY match
-            final Match.CompositeBuilder<UnitType> defenseMatchAnyBuilder = Match.newCompositeBuilder();
-            if (!doNotIncludeAa) {
-              defenseMatchAnyBuilder.add(Match.all(Matches.UnitTypeIsAAforCombatOnly,
-                  Matches.unitTypeIsAaThatCanFireOnRound(battleRound)));
-            }
-            defenseMatchAnyBuilder.add(supporterOrNotInfrastructure);
-            defenseMatchAllBuilder.add(defenseMatchAnyBuilder.any());
-          }
-          if (isLandBattle) {
-            defenseMatchAllBuilder.add(Matches.UnitTypeIsSea.invert());
-          } else { // is sea battle
-            defenseMatchAllBuilder.add(Matches.UnitTypeIsLand.invert());
-          }
-          // assign it
-          combat = defenseMatchAllBuilder.all();
->>>>>>> 2f5896de
         }
 
         return canBeInBattle.all().match(ut);
