--- conflicted
+++ resolved
@@ -56,13 +56,8 @@
     return result;
   }
 
-<<<<<<< HEAD
   private static boolean canTerritoryUsePurchaseOption(final PlayerID player, final ProPurchaseOption ppo,
-      final Territory t) {
-=======
-  public static boolean canTerritoryUsePurchaseOption(final PlayerID player, final ProPurchaseOption ppo,
       final Territory t, final boolean isBid) {
->>>>>>> 093ff7a7
     if (ppo == null) {
       return false;
     }
